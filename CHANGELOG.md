# Changelog

<<<<<<< HEAD
## [v0.1.6-alpha] - 2025-07-05

### Major Enhancement: Scratch Pad Dual-Mode Persistence

The `scratch_pad` tool has been significantly enhanced with a comprehensive persistence system that provides both configuration file-based and runtime tool-based approaches to data persistence.

### Added
- **Dual-mode persistence configuration** for `scratch_pad` tool with two complementary approaches:
  - **Config file-based**: Enable persistence via `.clojure-mcp/config.edn` with `scratch-pad-load` and `scratch-pad-file` options
  - **Runtime tool-based**: Use `persistence_config` operation to enable/disable and configure persistence immediately
- **New scratch_pad operations**: 
  - `persistence_config` - Enable/disable persistence and configure filename with immediate effect
  - `status` - Show persistence state, file information, and statistics
- **Automatic config file updates** when using tool-based persistence configuration
- **Lock file management** to prevent data corruption from multiple MCP server instances
- **Comprehensive error handling** for corrupted files, save errors, and permission issues
- **Extensive test coverage** with 7 test files covering all persistence scenarios (1535+ lines of tests)

### Configuration
- Added `:scratch-pad-load` option to `.clojure-mcp/config.edn` to enable persistence on startup (default: `false`)
- Added `:scratch-pad-file` option to specify persistence filename (default: `"scratch_pad.edn"`)
- Tool-based configuration automatically updates config file for session persistence

### Enhanced
- **scratch_pad tool** now supports seamless data persistence across sessions and server restarts
- **Error recovery** mechanisms with graceful degradation when persistence fails
- **Security measures** including lock files and safe directory creation
- **Status reporting** with file size, modification time, and entry count information

### Examples
```
# Enable persistence via tool
scratch_pad:
  op: persistence_config
  enabled: true
  filename: "my_workspace.edn"
  explanation: Enable persistence with custom filename

# Check status
scratch_pad:
  op: status
  explanation: Check persistence settings and file info

# Configure via config file
{:scratch-pad-load true
 :scratch-pad-file "workspace.edn"}
```

### Internal
- **New config management module** (`clojure_mcp.tools.scratch_pad.config`) for file operations
- **Comprehensive test suite** covering config initialization, integration scenarios, and error conditions
- **Documentation updates** across PROJECT_SUMMARY.md, README.md, and tool descriptions
=======
## [v0.1.6-alpha] - 2025-06-30

### Performance Improvements
- **Optimized `clojure_inspect_project`** with ~3.8x speedup by reducing glob operations from 5 calls to 1 using brace expansion patterns 
- **Added ripgrep recommendation** to README prerequisites for better `grep` and `glob_files` performance

### Fixed
- **Issue #13**: Replaced external diff utility with native Java library (java-diff-utils) to eliminate shell command dependencies (Many thanks to @burinc for this!)
- **Project inspection file discovery** - Fixed issue where the tool was failing to find files in some configurations
- **Grep tool** now properly handles file patterns
- **Scratch pad schema** simplified to resolve issue #42, improving compatibility with tool description overrides

### Internal
- Added comprehensive test suite for diff.clj with 38 assertions covering edge cases
- Removed debug printlns from codebase
- Minor description revert for clarity
>>>>>>> 16d5827c

## [v0.1.5-alpha] - 2025-06-22

### Major Refactoring: Simplified Custom MCP Server Creation

The project has undergone a significant refactor to make creating custom MCP servers dramatically easier. The new pattern uses factory functions and a single entry point, reducing custom server creation to just a few lines of code.

### Added
- **Factory function pattern** for creating custom MCP servers with `make-tools`, `make-prompts`, and `make-resources` functions
- **Code indexer tool** (`clojure -X:index`) for creating condensed codebase maps showing function signatures
- **Reader conditional support** in collapsed view for `.cljc` files with platform-specific code
- **Multi-tool support** in `glob_files` with intelligent fallback (ripgrep → find → Java NIO)
- **Add-dir prompt** allowing you to add directories to allowed paths

### Changed
- **Project inspection tool** completely refactored for 97% reduction in nREPL payload by moving file operations to local execution
- **Unified read_file tool** replacing legacy implementations with pattern-based code exploration
- **Main entry point** simplified to use `core/build-and-start-mcp-server` with factory functions
- **glob_files** enhanced with better truncation messages and cross-platform compatibility
- File collection in project tool now uses local glob operations instead of remote nREPL
- Documentation updated throughout to reflect new patterns and accurate tool information

### Fixed
- **Issue #43**: grep tool now correctly handles patterns starting with `-` character
- Path existence validation in file operations
- MCP server closing behavior when client atom is not set

### Removed
- Legacy `read_file` tool implementations
- Unused collapsed file view code
- Complex manual setup patterns in favor of simplified factory approach

### Configuration
- Added `:cljfmt` option to `.clojure-mcp/config.edn` to disable code formatting when set to `false`

### Documentation
- PROJECT_SUMMARY.md updated with accurate tool names and descriptions
- Custom server guide rewritten for new simplified pattern
- Added examples for SSE transport and pattern variations

### Internal
- File timestamp behavior improved with better logging
- Code organization enhanced with docstrings for core functions
- Examples updated to use new interface patterns

## [v0.1.4-alpha] - 2025-06-11

### The scratch_pad Tool: Persistent AI Workspace

After a bunch of refinements the scratch_pad tool has matured into a
very interesting tool - a freeform **JSON data structure** shared
across all chat sessions in chat client.

#### What It Does

- **Persistent memory**: Data survives across conversations
- **Flexible storage**: Any JSON data (objects, arrays, strings, numbers)
- **Path operations**: Use `set_path`/`get_path`/`delete_path` for precise data manipulation
- **AI workspace**: Serves as both thinking tool and progress tracker

#### Structured Planning

For complex features, use the new `plan-and-execute` prompt which leverages scratch_pad to:
- Research problems thoroughly
- Break down tasks into manageable subtasks  
- Track progress with structured todo lists
- Maintain context throughout development

### Added
- **Ripgrep (rg) support** in grep tool with intelligent fallback hierarchy (rg > grep > Java)
- **Smart path operations** in scratch_pad tool for automatic string-to-number conversion and data structure initialization

### Changed
- **Tool rename**: `fs_grep` → `grep` for better consistency
- Enhanced scratch_pad with smart path munging for vector indices
- Improved error handling for streaming operations with null parameters

### Fixed
- Streaming errors when receiving null parameters in MCP operations
- Schema validation errors in tool operations

### Internal
- General code linting and cleanup across multiple files
- Improved documentation and README content

## [v0.1.3-alpha] - 2025-06-09

### Added
- **Configurable file timestamp tracking** via `:write-file-guard` option (`:full-read`, `:partial-read`, or `false`)
- File existence validation in `unified_read_file` tool
- FAQ.md documenting file timestamp tracking behavior
- Docker support (`:dkr-nrepl` alias)
- `plan-and-execute` prompt for structured planning workflows
- Test coverage for new features

### Changed
- Enhanced scratch_pad prompt to encourage planning usage
- Clojure files always read as text format
- nREPL aliases now bind to 0.0.0.0 for network access
- Cleaned up unused prompt definitions

### Documentation
- FAQ with table of contents explaining timestamp tracking
- Updated system prompts and README with Wiki link

### Internal
- Added configuration helper functions (`get-write-file-guard`, `write-guard?`)
- File validation utilities (`path-exists?`)<|MERGE_RESOLUTION|>--- conflicted
+++ resolved
@@ -1,59 +1,5 @@
 # Changelog
 
-<<<<<<< HEAD
-## [v0.1.6-alpha] - 2025-07-05
-
-### Major Enhancement: Scratch Pad Dual-Mode Persistence
-
-The `scratch_pad` tool has been significantly enhanced with a comprehensive persistence system that provides both configuration file-based and runtime tool-based approaches to data persistence.
-
-### Added
-- **Dual-mode persistence configuration** for `scratch_pad` tool with two complementary approaches:
-  - **Config file-based**: Enable persistence via `.clojure-mcp/config.edn` with `scratch-pad-load` and `scratch-pad-file` options
-  - **Runtime tool-based**: Use `persistence_config` operation to enable/disable and configure persistence immediately
-- **New scratch_pad operations**: 
-  - `persistence_config` - Enable/disable persistence and configure filename with immediate effect
-  - `status` - Show persistence state, file information, and statistics
-- **Automatic config file updates** when using tool-based persistence configuration
-- **Lock file management** to prevent data corruption from multiple MCP server instances
-- **Comprehensive error handling** for corrupted files, save errors, and permission issues
-- **Extensive test coverage** with 7 test files covering all persistence scenarios (1535+ lines of tests)
-
-### Configuration
-- Added `:scratch-pad-load` option to `.clojure-mcp/config.edn` to enable persistence on startup (default: `false`)
-- Added `:scratch-pad-file` option to specify persistence filename (default: `"scratch_pad.edn"`)
-- Tool-based configuration automatically updates config file for session persistence
-
-### Enhanced
-- **scratch_pad tool** now supports seamless data persistence across sessions and server restarts
-- **Error recovery** mechanisms with graceful degradation when persistence fails
-- **Security measures** including lock files and safe directory creation
-- **Status reporting** with file size, modification time, and entry count information
-
-### Examples
-```
-# Enable persistence via tool
-scratch_pad:
-  op: persistence_config
-  enabled: true
-  filename: "my_workspace.edn"
-  explanation: Enable persistence with custom filename
-
-# Check status
-scratch_pad:
-  op: status
-  explanation: Check persistence settings and file info
-
-# Configure via config file
-{:scratch-pad-load true
- :scratch-pad-file "workspace.edn"}
-```
-
-### Internal
-- **New config management module** (`clojure_mcp.tools.scratch_pad.config`) for file operations
-- **Comprehensive test suite** covering config initialization, integration scenarios, and error conditions
-- **Documentation updates** across PROJECT_SUMMARY.md, README.md, and tool descriptions
-=======
 ## [v0.1.6-alpha] - 2025-06-30
 
 ### Performance Improvements
@@ -70,7 +16,6 @@
 - Added comprehensive test suite for diff.clj with 38 assertions covering edge cases
 - Removed debug printlns from codebase
 - Minor description revert for clarity
->>>>>>> 16d5827c
 
 ## [v0.1.5-alpha] - 2025-06-22
 
