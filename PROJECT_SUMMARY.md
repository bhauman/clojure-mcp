--- conflicted
+++ resolved
@@ -144,7 +144,9 @@
 - `cljfmt`: Boolean flag to enable/disable cljfmt formatting in editing pipelines (default: `true`)
   - `true` - Applies cljfmt formatting to edited files (default behavior)
   - `false` - Disables formatting, preserving exact whitespace and formatting
-<<<<<<< HEAD
+- `bash-over-nrepl`: Boolean flag to control bash command execution mode (default: `true`)
+  - `true` - Execute bash commands over nREPL connection (default behavior)
+  - `false` - Execute bash commands locally on the MCP server
 - `scratch-pad-load`: Boolean flag to enable/disable scratch pad persistence (default: `false`)
   - `true` - Loads existing data on startup and saves changes to disk
   - `false` - Scratch pad operates in memory only, no file persistence
@@ -153,11 +155,6 @@
   - Specifies the filename within `.clojure-mcp/` directory
   - Only used when `scratch-pad-load` is `true`
   - Can be modified at runtime using `persistence_config` operation
-=======
-- `bash-over-nrepl`: Boolean flag to control bash command execution mode (default: `true`)
-  - `true` - Execute bash commands over nREPL connection (default behavior)
-  - `false` - Execute bash commands locally on the MCP server
->>>>>>> 16d5827c
 
 ### Example Configuration
 ```edn
@@ -165,12 +162,9 @@
  :emacs-notify false
  :write-file-guard :full-read
  :cljfmt true
-<<<<<<< HEAD
+ :bash-over-nrepl true
  :scratch-pad-load false
  :scratch-pad-file "scratch_pad.edn"}
-=======
- :bash-over-nrepl true}
->>>>>>> 16d5827c
 ```
 
 ### Path Resolution and Security
