--- conflicted
+++ resolved
@@ -2,10 +2,7 @@
   (:require [clojure.edn :as edn]
             [clojure.java.io :as io]
             [clojure.string :as str]
-<<<<<<< HEAD
             [clojure.tools.cli :as cli]
-=======
->>>>>>> 158ffb3f
             [clojure.tools.logging :as log]
             [clojure-mcp.core :as core]
             [clojure-mcp.nrepl :as nrepl]
