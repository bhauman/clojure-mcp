--- conflicted
+++ resolved
@@ -30,43 +30,30 @@
  :aliases
  
  {:mcp
-  {:extra-deps {org.slf4j/slf4j-nop {:mvn/version "2.0.16"}}
-   :exec-fn clojure-mcp.main/start-mcp-server
-   ;; it needs an nrepl port to talk to
-   :exec-args {:port 7888}}
-
-<<<<<<< HEAD
-  :mcp
   {:exec-fn clojure-mcp.main/start-mcp-server
    ;; it needs an nrepl port to talk to
    :exec-args {:port 7888}}
 
-=======
   :mcp-sse
-  {:extra-deps {org.slf4j/slf4j-nop {:mvn/version "2.0.16"} ;; optional 
-                jakarta.servlet/jakarta.servlet-api {:mvn/version "6.1.0"}
+  {:extra-deps {jakarta.servlet/jakarta.servlet-api {:mvn/version "6.1.0"}
                 org.eclipse.jetty/jetty-server {:mvn/version "11.0.20"}
                 org.eclipse.jetty/jetty-servlet {:mvn/version "11.0.20"}}
    :exec-fn clojure-mcp.sse-main/start-sse-mcp-server
-
    :exec-args {:port 7888 ;; the nrepl port to connect to
                ;; specify the :mcp-sse-port to listen on
                :mcp-sse-port 8078}}
   
   :mcp-figwheel
-  {:extra-deps {org.slf4j/slf4j-nop {:mvn/version "2.0.16"}}
-   :exec-fn clojure-mcp.main-examples.figwheel-main/start-mcp-server
+  {:exec-fn clojure-mcp.main-examples.figwheel-main/start-mcp-server
    :exec-args {:port 7888 :figwheel-build "dev"}}
 
   :mcp-shadow
-  {:extra-deps {org.slf4j/slf4j-nop {:mvn/version "2.0.16"}}
-   :exec-fn clojure-mcp.main-examples.shadow-main/start-mcp-server
+  {:exec-fn clojure-mcp.main-examples.shadow-main/start-mcp-server
    :exec-args {:port 7888 :shadow-build "app"}}
 
   ;; dual shadow and project nrepl setup
   :mcp-shadow-dual
-  {:extra-deps {org.slf4j/slf4j-nop {:mvn/version "2.0.16"}}
-   :extra-paths ["dev" "test"]
+  {:extra-paths ["dev" "test"]
    :exec-fn clojure-mcp.main-examples.shadow-main/start-mcp-server
    ;; it needs an nrepl port to talk to
    :exec-args {:port 7888 :shadow-build "app" :shadow-port 7889}}
@@ -80,7 +67,6 @@
    :exec-args {:port 7888}}
   
   ;; DEV setup needs logback.xml
->>>>>>> 158ffb3f
   :dev-mcp-figwheel
   {:extra-deps {ch.qos.logback/logback-classic {:mvn/version "1.4.14"}}
    :extra-paths ["dev" "test"]
@@ -88,48 +74,21 @@
    ;; it needs an nrepl port to talk to
    :exec-args {:port 7888 :figwheel-build "dev"}}
 
-<<<<<<< HEAD
-  :mcp-figwheel
-  {:exec-fn clojure-mcp.main-examples.figwheel-main/start-mcp-server
-   :exec-args {:port 7888 :figwheel-build "dev"}}
-
-  ;; shared shadow and nrepl setup
-=======
   ;; DEV setup needs logback.xml
->>>>>>> 158ffb3f
   :dev-mcp-shadow
   {:extra-deps {ch.qos.logback/logback-classic {:mvn/version "1.4.14"}}
    :extra-paths ["dev" "test"]
    :exec-fn clojure-mcp.main-examples.shadow-main/start-mcp-server
    ;; it needs an nrepl port to talk to
    :exec-args {:port 7888 :shadow-build "app"}}
-
+  
   :dev-mcp-shadow-dual
   {:extra-deps {ch.qos.logback/logback-classic {:mvn/version "1.4.14"}}
    :extra-paths ["dev" "test"]
    :exec-fn clojure-mcp.main-examples.shadow-main/start-mcp-server
    ;; it needs an nrepl port to talk to
    :exec-args {:port 7888 :shadow-build "app" :shadow-port 7889}}
-<<<<<<< HEAD
 
-  :mcp-shadow
-  {:exec-fn clojure-mcp.main-examples.shadow-main/start-mcp-server
-   :exec-args {:port 7888 :shadow-build "app"}}
-
-  :mcp-sse
-  {:extra-deps {;; optional
-                ;; org.slf4j/slf4j-nop {:mvn/version "2.0.16"}
-                jakarta.servlet/jakarta.servlet-api {:mvn/version "6.1.0"}
-                org.eclipse.jetty/jetty-server {:mvn/version "11.0.20"}
-                org.eclipse.jetty/jetty-servlet {:mvn/version "11.0.20"}}
-   :exec-fn clojure-mcp.sse-main/start-sse-mcp-server
-   :exec-args {:port 7888 ;; the nrepl port to connect to
-               ;; specify the :mcp-sse-port to listen on
-               :mcp-sse-port 8078}}
-
-=======
-  
->>>>>>> 158ffb3f
   :nrepl {:extra-paths ["test" "dev" "resources"]
           :extra-deps {ch.qos.logback/logback-classic {:mvn/version "1.4.14"}}
           ;; See https://nrepl.org/nrepl/installation.html#jvmti
